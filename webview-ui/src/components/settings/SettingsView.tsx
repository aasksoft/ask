--- conflicted
+++ resolved
@@ -31,14 +31,11 @@
 		openRouterModels,
 		telemetrySetting,
 		setTelemetrySetting,
-<<<<<<< HEAD
 		conversationDataSetting,
 		setConversationDataSetting,
-=======
 		chatSettings,
 		planActSeparateModelsSetting,
 		setPlanActSeparateModelsSetting,
->>>>>>> ca17a066
 	} = useExtensionState()
 	const [apiErrorMessage, setApiErrorMessage] = useState<string | undefined>(undefined)
 	const [modelIdErrorMessage, setModelIdErrorMessage] = useState<string | undefined>(undefined)
@@ -53,21 +50,6 @@
 
 		let apiConfigurationToSubmit = apiConfiguration
 		if (!apiValidationResult && !modelIdValidationResult) {
-<<<<<<< HEAD
-			vscode.postMessage({ type: "apiConfiguration", apiConfiguration })
-			vscode.postMessage({
-				type: "customInstructions",
-				text: customInstructions,
-			})
-			vscode.postMessage({
-				type: "telemetrySetting",
-				text: telemetrySetting,
-			})
-			vscode.postMessage({
-				type: "conversationDataSetting",
-				text: conversationDataSetting,
-			})
-=======
 			// vscode.postMessage({ type: "apiConfiguration", apiConfiguration })
 			// vscode.postMessage({
 			// 	type: "customInstructions",
@@ -92,11 +74,11 @@
 			planActSeparateModelsSetting,
 			customInstructionsSetting: customInstructions,
 			telemetrySetting,
-			apiConfiguration: apiConfigurationToSubmit,
+			conversationDataSetting,
+			apiConfiguration: apiConfiguration,
 		})
 
 		if (!withoutDone) {
->>>>>>> ca17a066
 			onDone()
 		}
 	}
