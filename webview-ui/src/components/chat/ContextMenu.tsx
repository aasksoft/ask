--- conflicted
+++ resolved
@@ -1,12 +1,6 @@
-<<<<<<< HEAD
 import React, { useEffect, useMemo, useRef, useState } from "react"
-import { ContextMenuOptionType, ContextMenuQueryItem, getContextMenuOptions, SearchResult } from "../../utils/context-mentions"
-import { cleanPathPrefix } from "../common/CodeAccordian"
-=======
-import React, { useEffect, useMemo, useRef } from "react"
 import { ContextMenuOptionType, ContextMenuQueryItem, getContextMenuOptions } from "@/utils/context-mentions"
 import { cleanPathPrefix } from "@/components/common/CodeAccordian"
->>>>>>> 192a3468
 
 interface ContextMenuProps {
 	onSelect: (type: ContextMenuOptionType, value?: string) => void
