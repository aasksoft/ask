--- conflicted
+++ resolved
@@ -1025,11 +1025,7 @@
 								<div>
 									Cline tried to access <code>{message.text}</code> which is blocked by the{" "}
 									<code>.clineignore</code>
-<<<<<<< HEAD
-									file settings.
-=======
 									file.
->>>>>>> 02e45fed
 								</div>
 							</div>
 						</>
