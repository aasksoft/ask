--- conflicted
+++ resolved
@@ -9,11 +9,8 @@
 import * as vscode from "vscode"
 import { buildApiHandler } from "../../api"
 import CheckpointTracker from "../../integrations/checkpoints/CheckpointTracker"
-<<<<<<< HEAD
 import { CheckpointSettingsManager } from "../../integrations/checkpoints/CheckpointSettings"
 import { deleteAllCheckpoints } from "../../integrations/checkpoints/CheckpointUtils"
-=======
->>>>>>> 1f31f042
 import { downloadTask } from "../../integrations/misc/export-markdown"
 import { openFile, openImage } from "../../integrations/misc/open-file"
 import { selectImages } from "../../integrations/misc/process-images"
@@ -1571,30 +1568,18 @@
 	}
 
 	async deleteTaskWithId(id: string) {
-<<<<<<< HEAD
-		console.log("deleteTaskWithId: ", id)
-
-		if (id === this.cline?.taskId) {
-			await this.clearTask()
-			console.log("cleared task")
-=======
 		console.info("deleteTaskWithId: ", id)
 
 		if (id === this.cline?.taskId) {
 			await this.clearTask()
 			console.debug("cleared task")
->>>>>>> 1f31f042
 		}
 
 		const { taskDirPath, apiConversationHistoryFilePath, uiMessagesFilePath } = await this.getTaskWithId(id)
 
 		// Delete checkpoints
 		// deleteCheckpoints will determine if the task has legacy checkpoints or not and handle it accordingly
-<<<<<<< HEAD
-		console.log("deleting checkpoints")
-=======
 		console.info("deleting checkpoints")
->>>>>>> 1f31f042
 		const taskHistory = ((await this.getGlobalState("taskHistory")) as HistoryItem[] | undefined) || []
 		const historyItem = taskHistory.find((item) => item.id === id)
 		//console.log("historyItem: ", historyItem)
