--- conflicted
+++ resolved
@@ -48,12 +48,9 @@
 		| "downloadMcp"
 		| "silentlyRefreshMcpMarketplace"
 		| "searchCommits"
-<<<<<<< HEAD
-		| "updateMcpTimeout"
-=======
 		| "showMcpView"
 		| "fetchLatestMcpServersFromHub"
->>>>>>> 9b30efef
+		| "updateMcpTimeout"
 	// | "relaunchChromeDebugMode"
 	text?: string
 	disabled?: boolean
