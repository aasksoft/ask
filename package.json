{
	"name": "claude-dev",
	"displayName": "Cline",
	"description": "Autonomous coding agent right in your IDE, capable of creating/editing files, running commands, using the browser, and more with your permission every step of the way.",
	"version": "3.8.5",
	"icon": "assets/icons/icon.png",
	"engines": {
		"vscode": "^1.84.0"
	},
	"author": {
		"name": "Cline Bot Inc."
	},
	"license": "Apache-2.0",
	"publisher": "saoudrizwan",
	"repository": {
		"type": "git",
		"url": "https://github.com/cline/cline"
	},
	"homepage": "https://cline.bot",
	"categories": [
		"AI",
		"Chat",
		"Programming Languages",
		"Education",
		"Snippets",
		"Testing"
	],
	"keywords": [
		"cline",
		"claude",
		"dev",
		"mcp",
		"openrouter",
		"coding",
		"agent",
		"autonomous",
		"chatgpt",
		"sonnet",
		"ai",
		"llama"
	],
	"activationEvents": [],
	"main": "./dist/extension.js",
	"contributes": {
		"viewsContainers": {
			"activitybar": [
				{
					"id": "claude-dev-ActivityBar",
					"title": "Cline",
					"icon": "assets/icons/icon.svg"
				}
			]
		},
		"views": {
			"claude-dev-ActivityBar": [
				{
					"type": "webview",
					"id": "claude-dev.SidebarProvider",
					"name": ""
				}
			]
		},
		"commands": [
			{
				"command": "cline.plusButtonClicked",
				"title": "New Task",
				"icon": "$(add)"
			},
			{
				"command": "cline.mcpButtonClicked",
				"title": "MCP Servers",
				"icon": "$(server)"
			},
			{
				"command": "cline.historyButtonClicked",
				"title": "History",
				"icon": "$(history)"
			},
			{
				"command": "cline.popoutButtonClicked",
				"title": "Open in Editor",
				"icon": "$(link-external)"
			},
			{
				"command": "cline.accountButtonClicked",
				"title": "Account",
				"icon": "$(account)"
			},
			{
				"command": "cline.settingsButtonClicked",
				"title": "Settings",
				"icon": "$(settings-gear)"
			},
			{
				"command": "cline.openInNewTab",
				"title": "Open In New Tab",
				"category": "Cline"
			},
			{
				"command": "cline.dev.createTestTasks",
				"title": "Create Test Tasks",
				"category": "Cline",
				"when": "cline.isDevMode"
			},
			{
				"command": "cline.addToChat",
				"title": "Add to Cline",
				"category": "Cline"
			},
			{
				"command": "cline.addTerminalOutputToChat",
				"title": "Add to Cline",
				"category": "Cline"
			},
			{
				"command": "cline.fixWithCline",
				"title": "Fix with Cline",
				"category": "Cline"
			}
		],
		"menus": {
			"view/title": [
				{
					"command": "cline.plusButtonClicked",
					"group": "navigation@1",
					"when": "view == claude-dev.SidebarProvider"
				},
				{
					"command": "cline.mcpButtonClicked",
					"group": "navigation@2",
					"when": "view == claude-dev.SidebarProvider"
				},
				{
					"command": "cline.historyButtonClicked",
					"group": "navigation@3",
					"when": "view == claude-dev.SidebarProvider"
				},
				{
					"command": "cline.popoutButtonClicked",
					"group": "navigation@4",
					"when": "view == claude-dev.SidebarProvider"
				},
				{
					"command": "cline.accountButtonClicked",
					"group": "navigation@5",
					"when": "view == claude-dev.SidebarProvider"
				},
				{
					"command": "cline.settingsButtonClicked",
					"group": "navigation@6",
					"when": "view == claude-dev.SidebarProvider"
				}
			],
			"editor/title": [
				{
					"command": "cline.plusButtonClicked",
					"group": "navigation@1",
					"when": "activeWebviewPanelId == claude-dev.TabPanelProvider"
				},
				{
					"command": "cline.mcpButtonClicked",
					"group": "navigation@2",
					"when": "activeWebviewPanelId == claude-dev.TabPanelProvider"
				},
				{
					"command": "cline.historyButtonClicked",
					"group": "navigation@3",
					"when": "activeWebviewPanelId == claude-dev.TabPanelProvider"
				},
				{
					"command": "cline.popoutButtonClicked",
					"group": "navigation@4",
					"when": "activeWebviewPanelId == claude-dev.TabPanelProvider"
				},
				{
					"command": "cline.accountButtonClicked",
					"group": "navigation@5",
					"when": "activeWebviewPanelId == claude-dev.TabPanelProvider"
				},
				{
					"command": "cline.settingsButtonClicked",
					"group": "navigation@6",
					"when": "activeWebviewPanelId == claude-dev.TabPanelProvider"
				}
			],
			"editor/context": [
				{
					"command": "cline.addToChat",
					"group": "navigation",
					"when": "editorHasSelection"
				}
			],
			"terminal/context": [
				{
					"command": "cline.addTerminalOutputToChat",
					"group": "navigation"
				}
			]
		},
		"configuration": {
			"title": "Cline",
			"properties": {
				"cline.vsCodeLmModelSelector": {
					"type": "object",
					"properties": {
						"vendor": {
							"type": "string",
							"description": "The vendor of the language model (e.g. copilot)"
						},
						"family": {
							"type": "string",
							"description": "The family of the language model (e.g. gpt-4)"
						}
					},
					"description": "Settings for VSCode Language Model API"
				},
				"cline.mcp.mode": {
					"type": "string",
					"enum": [
						"full",
						"server-use-only",
						"off"
					],
					"enumDescriptions": [
						"Enable all MCP functionality (server use and build instructions)",
						"Enable MCP server use only (excludes instructions about building MCP servers)",
						"Disable all MCP functionality"
					],
					"default": "full",
					"description": "Controls MCP inclusion in prompts, reduces token usage if you only need access to certain functionality."
				},
				"cline.enableCheckpoints": {
					"type": "boolean",
					"default": true,
					"description": "Enables extension to save checkpoints of workspace throughout the task. Uses git under the hood which may not work well with large workspaces."
				},
				"cline.disableBrowserTool": {
					"type": "boolean",
					"default": false,
					"description": "Disables extension from spawning browser session."
				},
				"cline.modelSettings.o3Mini.reasoningEffort": {
					"type": "string",
					"enum": [
						"low",
						"medium",
						"high"
					],
					"default": "medium",
					"description": "Controls the reasoning effort when using the o3-mini model. Higher values may result in more thorough but slower responses."
				},
				"cline.chromeExecutablePath": {
					"type": "string",
					"default": null,
					"description": "Path to Chrome executable for browser use functionality. If not set, the extension will attempt to find or download it automatically."
				},
				"cline.preferredLanguage": {
					"type": "string",
					"enum": [
						"English",
						"Arabic - العربية",
						"Portuguese - Português (Brasil)",
						"Czech - Čeština",
						"French - Français",
						"German - Deutsch",
						"Hindi - हिन्दी",
						"Hungarian - Magyar",
						"Italian - Italiano",
						"Japanese - 日本語",
						"Korean - 한국어",
						"Polish - Polski",
						"Portuguese - Português (Portugal)",
						"Russian - Русский",
						"Simplified Chinese - 简体中文",
						"Spanish - Español",
						"Traditional Chinese - 繁體中文",
						"Turkish - Türkçe"
					],
					"default": "English",
					"description": "The language that Cline should use for communication."
				},
				"cline.mcpMarketplace.enabled": {
					"type": "boolean",
					"default": true,
					"description": "Controls whether the MCP Marketplace is enabled."
				}
			}
		}
	},
	"scripts": {
		"vscode:prepublish": "npm run package",
		"compile": "npm run check-types && npm run lint && node esbuild.js",
		"watch": "npm-run-all -p watch:*",
		"watch:esbuild": "node esbuild.js --watch",
		"watch:tsc": "tsc --noEmit --watch --project tsconfig.json",
		"package": "npm run build:webview && npm run check-types && npm run lint && node esbuild.js --production",
		"compile-tests": "tsc -p ./tsconfig.test.json --outDir out",
		"watch-tests": "tsc -p . -w --outDir out",
		"pretest": "npm run compile-tests && npm run compile && npm run lint",
		"check-types": "tsc --noEmit",
<<<<<<< HEAD
		"lint": "eslint src --ext ts",
		"lint:complexity": "eslint src --ext ts --format json -o complexity-report.json || true",
		"analyze:complexity": "node .github/scripts/analyze-complexity.js",
		"complexity": "node .github/scripts/analyze-complexity.js",
=======
		"lint": "eslint src --ext ts && eslint webview-ui/src --ext ts",
>>>>>>> 80d53e70
		"format": "prettier . --check",
		"format:fix": "prettier . --write",
		"test": "vscode-test",
		"test:ci": "node scripts/test-ci.js",
		"test:coverage": "vscode-test --coverage",
		"install:all": "npm install && cd webview-ui && npm install",
		"dev:webview": "cd webview-ui && npm run dev",
		"build:webview": "cd webview-ui && npm run build",
		"test:webview": "cd webview-ui && npm run test",
		"publish:marketplace": "vsce publish && ovsx publish",
		"publish:marketplace:prerelease": "vsce publish --pre-release && ovsx publish --pre-release",
		"prepare": "husky",
		"changeset": "changeset",
		"version-packages": "changeset version"
	},
	"devDependencies": {
		"@changesets/cli": "^2.27.12",
		"@types/chai": "^5.0.1",
		"@types/clone-deep": "^4.0.4",
		"@types/diff": "^5.2.1",
		"@types/get-folder-size": "^3.0.4",
		"@types/mocha": "^10.0.7",
		"@types/node": "20.x",
		"@types/pdf-parse": "^1.1.4",
		"@types/should": "^11.2.0",
		"@types/sinon": "^17.0.4",
		"@types/turndown": "^5.0.5",
		"@types/vscode": "^1.84.0",
		"@typescript-eslint/eslint-plugin": "^7.14.1",
		"@typescript-eslint/parser": "^7.11.0",
		"@vscode/test-cli": "^0.0.9",
		"@vscode/test-electron": "^2.4.0",
		"chai": "^4.3.10",
		"esbuild": "^0.25.0",
		"escomplex": "^2.0.0-alpha",
		"eslint": "^8.57.0",
		"eslint-plugin-sonarjs": "^3.0.2",
		"husky": "^9.1.7",
		"npm-run-all": "^4.1.5",
		"prettier": "^3.3.3",
		"should": "^13.2.3",
		"sinon": "^19.0.2",
		"typescript": "^5.4.5"
	},
	"dependencies": {
		"@anthropic-ai/bedrock-sdk": "^0.12.4",
		"@anthropic-ai/sdk": "^0.37.0",
		"@anthropic-ai/vertex-sdk": "^0.6.4",
		"@aws-sdk/client-bedrock-runtime": "^3.758.0",
		"@google-cloud/vertexai": "^1.9.3",
		"@google/generative-ai": "^0.18.0",
		"@mistralai/mistralai": "^1.5.0",
		"@modelcontextprotocol/sdk": "^1.7.0",
		"@opentelemetry/api": "^1.4.1",
		"@opentelemetry/exporter-trace-otlp-http": "^0.39.1",
		"@opentelemetry/resources": "^1.30.1",
		"@opentelemetry/sdk-node": "^0.39.1",
		"@opentelemetry/sdk-trace-node": "^1.30.1",
		"@opentelemetry/semantic-conventions": "^1.30.0",
		"@vscode/codicons": "^0.0.36",
		"axios": "^1.8.2",
		"cheerio": "^1.0.0",
		"chokidar": "^4.0.1",
		"clone-deep": "^4.0.1",
		"default-shell": "^2.2.0",
		"diff": "^5.2.0",
		"execa": "^9.5.2",
		"fast-deep-equal": "^3.1.3",
		"firebase": "^11.2.0",
		"get-folder-size": "^5.0.0",
		"globby": "^14.0.2",
		"ignore": "^7.0.3",
		"isbinaryfile": "^5.0.2",
		"mammoth": "^1.8.0",
		"monaco-vscode-textmate-theme-converter": "^0.1.7",
		"ollama": "^0.5.13",
		"open-graph-scraper": "^6.9.0",
		"openai": "^4.83.0",
		"os-name": "^6.0.0",
		"p-timeout": "^6.1.4",
		"p-wait-for": "^5.0.2",
		"pdf-parse": "^1.1.1",
		"posthog-node": "^4.8.1",
		"puppeteer-chromium-resolver": "^23.0.0",
		"puppeteer-core": "^23.4.0",
		"serialize-error": "^11.0.3",
		"simple-git": "^3.27.0",
		"strip-ansi": "^7.1.0",
		"tree-sitter-wasms": "^0.1.11",
		"turndown": "^7.2.0",
		"web-tree-sitter": "^0.22.6",
		"zod": "^3.24.2"
	}
}<|MERGE_RESOLUTION|>--- conflicted
+++ resolved
@@ -298,14 +298,10 @@
 		"watch-tests": "tsc -p . -w --outDir out",
 		"pretest": "npm run compile-tests && npm run compile && npm run lint",
 		"check-types": "tsc --noEmit",
-<<<<<<< HEAD
-		"lint": "eslint src --ext ts",
+		"lint": "eslint src --ext ts && eslint webview-ui/src --ext ts",
 		"lint:complexity": "eslint src --ext ts --format json -o complexity-report.json || true",
 		"analyze:complexity": "node .github/scripts/analyze-complexity.js",
 		"complexity": "node .github/scripts/analyze-complexity.js",
-=======
-		"lint": "eslint src --ext ts && eslint webview-ui/src --ext ts",
->>>>>>> 80d53e70
 		"format": "prettier . --check",
 		"format:fix": "prettier . --write",
 		"test": "vscode-test",
